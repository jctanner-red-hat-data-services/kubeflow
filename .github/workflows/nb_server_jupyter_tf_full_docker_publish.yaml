name: Build & Publish Jupyter TensorFlow Full Notebook Server Docker images
on:
  push:
    branches:
      - master
      - v*-branch
    paths:
      - components/example-notebook-servers/jupyter-tensorflow-full/**
      - components/example-notebook-servers/jupyter-tensorflow/**
      - components/example-notebook-servers/jupyter/**
      - components/example-notebook-servers/base/**
      - releasing/version/VERSION
<<<<<<< HEAD
  pull_request:
    branches:
      - master
      - v*-branch
    paths:
      - components/example-notebook-servers/jupyter-tensorflow-full/**
      - components/example-notebook-servers/jupyter-tensorflow/**
      - components/example-notebook-servers/jupyter/**
      - components/example-notebook-servers/base/**
=======

env:
  DOCKER_USER: kubeflownotebookswg
  REGISTRY: kubeflownotebookswg
>>>>>>> 989c0afb

jobs:
  push_to_registry:
    name: Build & Push Docker image to Docker Hub
    runs-on: ubuntu-latest
    steps:
    - name: Checkout
      uses: actions/checkout@v3

    - uses: dorny/paths-filter@v2
      id: filter
      with:
        filters: |
          version:
            - 'releasing/version/VERSION'

    - name: Login to DockerHub
      uses: docker/login-action@v2
      with:
        username: ${{ env.DOCKER_USER }}
        password: ${{ secrets.KUBEFLOWNOTEBOOKSWG_DOCKER_TOKEN }}

    - name: Build and push Notebook Server images
      run: |
        cd components/example-notebook-servers/
<<<<<<< HEAD
        export TAG=$(git describe --tags --always --dirty)
        make docker-build-cpu -C jupyter-tensorflow-full TAG=${TAG}
        make docker-build-cuda -C jupyter-tensorflow-full TAG=${TAG}

    - name: Push Notebook Server images via their Makefile
      if: github.event_name == 'push'
=======
        make docker-build-cpu -C jupyter-tensorflow-full
        make docker-build-cuda -C jupyter-tensorflow-full
        make docker-push-cpu -C jupyter-tensorflow-full
        make docker-push-cuda -C jupyter-tensorflow-full

    - name: Build and push latest Notebook Server images
      if: github.ref == 'refs/heads/master'
      run: |
        export TAG=latest
        cd components/example-notebook-servers/
        make docker-build-cpu -C jupyter-tensorflow-full
        make docker-build-cuda -C jupyter-tensorflow-full
        make docker-push-cpu -C jupyter-tensorflow-full
        make docker-push-cuda -C jupyter-tensorflow-full

    - name: Build and push Notebook Server images on Version change
      id: version
      if: steps.filter.outputs.version == 'true'
>>>>>>> 989c0afb
      run: |
        export TAG=$(cat releasing/version/VERSION)
        cd components/example-notebook-servers/
<<<<<<< HEAD
        export TAG=$(git describe --tags --always --dirty)
        export REGISTRY=kubeflownotebookswg
        docker tag jupyter-tensorflow-full:${TAG} ${REGISTRY}/jupyter-tensorflow-full:${TAG}
        docker push ${REGISTRY}/jupyter-tensorflow-full:${TAG}
        docker tag jupyter-tensorflow-cuda-full:${TAG} ${REGISTRY}/jupyter-tensorflow-cuda-full:${TAG}
        docker push ${REGISTRY}/jupyter-tensorflow-cuda-full:${TAG}

    - name: Push Notebook Server images via their Makefile on Version change
      id: version
      if: github.event_name == 'push' && steps.filter.outputs.version == 'true'
      run: |
        export TAG=$(cat releasing/version/VERSION)
        cd components/example-notebook-servers/
        make docker-build-cpu -C jupyter-tensorflow-full TAG=${TAG}
        make docker-build-cuda -C jupyter-tensorflow-full TAG=${TAG}
        export REGISTRY=kubeflownotebookswg
        docker tag jupyter-tensorflow-full:${TAG} ${REGISTRY}/jupyter-tensorflow-full:${TAG}
        docker push ${REGISTRY}/jupyter-tensorflow-full:${TAG}
        docker tag jupyter-tensorflow-cuda-full:${TAG} ${REGISTRY}/jupyter-tensorflow-cuda-full:${TAG}
        docker push ${REGISTRY}/jupyter-tensorflow-cuda-full:${TAG}
=======
        make docker-build-cpu -C jupyter-tensorflow-full
        make docker-build-cuda -C jupyter-tensorflow-full
        make docker-push-cpu -C jupyter-tensorflow-full
        make docker-push-cuda -C jupyter-tensorflow-full
>>>>>>> 989c0afb
<|MERGE_RESOLUTION|>--- conflicted
+++ resolved
@@ -10,22 +10,10 @@
       - components/example-notebook-servers/jupyter/**
       - components/example-notebook-servers/base/**
       - releasing/version/VERSION
-<<<<<<< HEAD
-  pull_request:
-    branches:
-      - master
-      - v*-branch
-    paths:
-      - components/example-notebook-servers/jupyter-tensorflow-full/**
-      - components/example-notebook-servers/jupyter-tensorflow/**
-      - components/example-notebook-servers/jupyter/**
-      - components/example-notebook-servers/base/**
-=======
 
 env:
   DOCKER_USER: kubeflownotebookswg
   REGISTRY: kubeflownotebookswg
->>>>>>> 989c0afb
 
 jobs:
   push_to_registry:
@@ -51,14 +39,6 @@
     - name: Build and push Notebook Server images
       run: |
         cd components/example-notebook-servers/
-<<<<<<< HEAD
-        export TAG=$(git describe --tags --always --dirty)
-        make docker-build-cpu -C jupyter-tensorflow-full TAG=${TAG}
-        make docker-build-cuda -C jupyter-tensorflow-full TAG=${TAG}
-
-    - name: Push Notebook Server images via their Makefile
-      if: github.event_name == 'push'
-=======
         make docker-build-cpu -C jupyter-tensorflow-full
         make docker-build-cuda -C jupyter-tensorflow-full
         make docker-push-cpu -C jupyter-tensorflow-full
@@ -77,34 +57,10 @@
     - name: Build and push Notebook Server images on Version change
       id: version
       if: steps.filter.outputs.version == 'true'
->>>>>>> 989c0afb
       run: |
         export TAG=$(cat releasing/version/VERSION)
         cd components/example-notebook-servers/
-<<<<<<< HEAD
-        export TAG=$(git describe --tags --always --dirty)
-        export REGISTRY=kubeflownotebookswg
-        docker tag jupyter-tensorflow-full:${TAG} ${REGISTRY}/jupyter-tensorflow-full:${TAG}
-        docker push ${REGISTRY}/jupyter-tensorflow-full:${TAG}
-        docker tag jupyter-tensorflow-cuda-full:${TAG} ${REGISTRY}/jupyter-tensorflow-cuda-full:${TAG}
-        docker push ${REGISTRY}/jupyter-tensorflow-cuda-full:${TAG}
-
-    - name: Push Notebook Server images via their Makefile on Version change
-      id: version
-      if: github.event_name == 'push' && steps.filter.outputs.version == 'true'
-      run: |
-        export TAG=$(cat releasing/version/VERSION)
-        cd components/example-notebook-servers/
-        make docker-build-cpu -C jupyter-tensorflow-full TAG=${TAG}
-        make docker-build-cuda -C jupyter-tensorflow-full TAG=${TAG}
-        export REGISTRY=kubeflownotebookswg
-        docker tag jupyter-tensorflow-full:${TAG} ${REGISTRY}/jupyter-tensorflow-full:${TAG}
-        docker push ${REGISTRY}/jupyter-tensorflow-full:${TAG}
-        docker tag jupyter-tensorflow-cuda-full:${TAG} ${REGISTRY}/jupyter-tensorflow-cuda-full:${TAG}
-        docker push ${REGISTRY}/jupyter-tensorflow-cuda-full:${TAG}
-=======
         make docker-build-cpu -C jupyter-tensorflow-full
         make docker-build-cuda -C jupyter-tensorflow-full
         make docker-push-cpu -C jupyter-tensorflow-full
-        make docker-push-cuda -C jupyter-tensorflow-full
->>>>>>> 989c0afb
+        make docker-push-cuda -C jupyter-tensorflow-full