--- conflicted
+++ resolved
@@ -9,29 +9,12 @@
 ENV CHROME_BIN=/usr/bin/chromium
 ENV PUPPETEER_SKIP_CHROMIUM_DOWNLOAD=true
 
-<<<<<<< HEAD
-RUN apt update -qq && apt install -qq -y gnulib
-
-COPY . /centraldashboard
-WORKDIR /centraldashboard
-
-RUN BUILDARCH="$(dpkg --print-architecture)" &&  npm rebuild && \
-    if [ "$BUILDARCH" = "arm64" ]  ||  \
-    [ "$BUILDARCH" = "armhf" ]; then \
-    export CFLAGS=-Wno-error && \
-    export CXXFLAGS=-Wno-error;  \
-    fi && \
-    npm install && \
-    npm run build && \
-    npm prune --production
-=======
 COPY . /centraldashboard
 WORKDIR /centraldashboard
 
 RUN npm ci \
  && npm run build \
  && npm prune --production
->>>>>>> 48b8643b
 
 # Step 2: Packages assets for serving
 FROM node:16.20.2-alpine AS serve
