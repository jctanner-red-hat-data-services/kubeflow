apiVersion: kustomize.config.k8s.io/v1beta1
kind: Kustomization
resources:
- cluster-role-binding.yaml
- cluster-role.yaml
- deployment.yaml
- service-account.yaml
- service.yaml
namePrefix: volumes-web-app-
namespace: kubeflow
commonLabels:
  app: volumes-web-app
  kustomize.component: volumes-web-app
images:
- name: docker.io/kubeflownotebookswg/volumes-web-app
<<<<<<< HEAD
  newTag: v1.6.1
=======
  newName: docker.io/kubeflownotebookswg/volumes-web-app
  newTag: v1.7.0
>>>>>>> 989c0afb
# We need the name to be unique without the suffix because the original name is what
# gets used with patches
configMapGenerator:
- envs:
  - params.env
  name: parameters
vars:
- fieldref:
    fieldPath: data.VWA_CLUSTER_DOMAIN
  name: VWA_CLUSTER_DOMAIN
  objref:
    apiVersion: v1
    kind: ConfigMap
    name: parameters
- fieldref:
    fieldPath: metadata.namespace
  name: VWA_NAMESPACE
  objref:
    apiVersion: v1
    kind: Service
    name: service
- fieldref:
    fieldPath: data.VWA_USERID_HEADER
  name: VWA_USERID_HEADER
  objref:
    apiVersion: v1
    kind: ConfigMap
    name: parameters
- fieldref:
    fieldPath: data.VWA_USERID_PREFIX
  name: VWA_USERID_PREFIX
  objref:
    apiVersion: v1
    kind: ConfigMap
    name: parameters
- fieldref:
    fieldPath: data.VWA_PREFIX
  name: VWA_PREFIX
  objref:
    apiVersion: v1
    kind: ConfigMap
    name: parameters
- name: VWA_APP_SECURE_COOKIES
  fieldref:
    fieldPath: data.VWA_APP_SECURE_COOKIES
  objref:
    apiVersion: v1
    kind: ConfigMap
    name: parameters<|MERGE_RESOLUTION|>--- conflicted
+++ resolved
@@ -13,12 +13,8 @@
   kustomize.component: volumes-web-app
 images:
 - name: docker.io/kubeflownotebookswg/volumes-web-app
-<<<<<<< HEAD
-  newTag: v1.6.1
-=======
   newName: docker.io/kubeflownotebookswg/volumes-web-app
   newTag: v1.7.0
->>>>>>> 989c0afb
 # We need the name to be unique without the suffix because the original name is what
 # gets used with patches
 configMapGenerator:
