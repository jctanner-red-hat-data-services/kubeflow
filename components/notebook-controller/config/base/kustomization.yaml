apiVersion: kustomize.config.k8s.io/v1beta1
kind: Kustomization
resources:
- ../default
images:
- name: docker.io/kubeflownotebookswg/notebook-controller
  newName: docker.io/kubeflownotebookswg/notebook-controller
<<<<<<< HEAD
  newTag: v1.7.0
=======
  newTag: v1.9.0
>>>>>>> 48b8643b
<|MERGE_RESOLUTION|>--- conflicted
+++ resolved
@@ -5,8 +5,4 @@
 images:
 - name: docker.io/kubeflownotebookswg/notebook-controller
   newName: docker.io/kubeflownotebookswg/notebook-controller
-<<<<<<< HEAD
-  newTag: v1.7.0
-=======
-  newTag: v1.9.0
->>>>>>> 48b8643b
+  newTag: v1.9.0