apiVersion: kustomize.config.k8s.io/v1beta1
kind: Kustomization
resources:
- ../default
images:
- name: docker.io/kubeflownotebookswg/notebook-controller
<<<<<<< HEAD
  newTag: v1.6.1
=======
  newName: docker.io/kubeflownotebookswg/notebook-controller
  newTag: v1.7.0
>>>>>>> 989c0afb
<|MERGE_RESOLUTION|>--- conflicted
+++ resolved
@@ -4,9 +4,5 @@
 - ../default
 images:
 - name: docker.io/kubeflownotebookswg/notebook-controller
-<<<<<<< HEAD
-  newTag: v1.6.1
-=======
   newName: docker.io/kubeflownotebookswg/notebook-controller
-  newTag: v1.7.0
->>>>>>> 989c0afb
+  newTag: v1.7.0